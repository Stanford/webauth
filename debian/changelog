--- conflicted
+++ resolved
@@ -1,11 +1,9 @@
-<<<<<<< HEAD
-webauth (4.5.3-1~sbp60+1) stable; urgency=low
+webauth (4.5.4-1~bpo60+1) squeeze-backports; urgency=low
 
   * Backport to squeeze, preserving changes from the previous backport.
-  * Revert the changes to README.Debian.
-
- -- Russ Allbery <rra@debian.org>  Tue, 14 May 2013 20:06:52 -0700
-=======
+
+ -- Russ Allbery <rra@debian.org>  Sun, 18 Aug 2013 18:43:16 -0700
+
 webauth (4.5.4-1) unstable; urgency=low
 
   * New upstream release.
@@ -90,7 +88,13 @@
   * Add build dependency on dh-apache2 per the dh_apache2 manual page.
 
  -- Russ Allbery <rra@debian.org>  Thu, 30 May 2013 19:43:23 -0700
->>>>>>> 44b09d87
+
+webauth (4.5.3-1~sbp60+1) stable; urgency=low
+
+  * Backport to squeeze, preserving changes from the previous backport.
+  * Revert the changes to README.Debian.
+
+ -- Russ Allbery <rra@debian.org>  Tue, 14 May 2013 20:06:52 -0700
 
 webauth (4.5.3-1) experimental; urgency=low
 
